--- conflicted
+++ resolved
@@ -31,10 +31,6 @@
 from .oft import OFTConfig, OFTModel
 from .mixed import MixedModel
 from .poly import PolyConfig, PolyModel
-<<<<<<< HEAD
-from .vera import VeraConfig, VeraModel
-from .xlora import XLoraConfig, XLoraModel
-=======
 from .ln_tuning import LNTuningConfig, LNTuningModel
 from .vera import VeraConfig, VeraModel
->>>>>>> fb7f2796
+from .xlora import XLoraConfig, XLoraModel