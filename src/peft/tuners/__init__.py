--- conflicted
+++ resolved
@@ -31,8 +31,5 @@
 from .oft import OFTConfig, OFTModel
 from .mixed import MixedModel
 from .poly import PolyConfig, PolyModel
-<<<<<<< HEAD
-from .xlora import XLoraConfig, XLoraModel
-=======
 from .vera import VeraConfig, VeraModel
->>>>>>> 5a4b9cad
+from .xlora import XLoraConfig, XLoraModel