# Copyright 2023-present the HuggingFace Inc. team.
#
# Licensed under the Apache License, Version 2.0 (the "License");
# you may not use this file except in compliance with the License.
# You may obtain a copy of the License at
#
#     http://www.apache.org/licenses/LICENSE-2.0
#
# Unless required by applicable law or agreed to in writing, software
# distributed under the License is distributed on an "AS IS" BASIS,
# WITHOUT WARRANTIES OR CONDITIONS OF ANY KIND, either express or implied.
# See the License for the specific language governing permissions and
# limitations under the License.

import json
import os
from contextlib import contextmanager
from typing import Any, List, Optional, Union

import torch
import torch.nn as nn
from safetensors.torch import save_model  # type: ignore

from peft.tuners.tuners_utils import BaseTuner

from .. import lora
from .classifier import XLoraClassifier
from .config import XLoraConfig
from .layer import XLoRAConv2dLayer, XLoRAEmbeddingLayer, XLoRALayer, XLoRALinearLayer


@staticmethod
def apply_scalings_to_x(x: torch.Tensor, scalings_layer: torch.Tensor, adapter: int) -> torch.Tensor:
    # scalings_layer = [batch_size, seq_len, n_classes]
    scalings = scalings_layer[:, :, adapter].unsqueeze(-1)
    # scalings_layer = [batch_size, seq_len, 1]
    return x * scalings


def convert_layers_to_xlora(
    base: nn.Module,  # PeftModel
    config: XLoraConfig,
) -> tuple[int, torch.device | None, list[nn.Module]]:
    """
    Returns the number of swapped layers.
    """
    total_swapped = 0
    all_layers = []

    device = None
    for module in base.modules():
        if isinstance(module, lora.Linear):
            new_layer = XLoRALinearLayer(module)
            device = module.lora_A[next(iter(module.lora_A))].weight.device
            all_layers.append(new_layer)
            total_swapped += 1
        elif isinstance(module, lora.Embedding):
            new_layer = XLoRAEmbeddingLayer(module)
            device = module.lora_A[next(iter(module.lora_embedding_A))].weight.device
            all_layers.append(new_layer)
            total_swapped += 1
        elif isinstance(module, lora.Conv2d):
            new_layer = XLoRAConv2dLayer(module)
            device = module.lora_A[next(iter(module.lora_A))].weight.device
            all_layers.append(new_layer)
            total_swapped += 1

    return (total_swapped, device, all_layers)


class XLoraModel(BaseTuner):
    """
    Creates an X-LoRA (Mixture of LoRA experts), model from a pretrained transformers model. Currently, this X-LoRA
    implementation only works with models with a transformer architecture.

    The method is described in detail in https://arxiv.org/abs/2402.07148.

    Args:
        model ([`torch.nn.Module`]): The model to be adapted.
        config ([`XLoraConfig`]): The configuration of the Lora model.
        adapter_name (`str`): The name of the adapter, does not affect the LoRA adapter names.

    Returns:
        `torch.nn.Module`: The X-LoRA model.

    Example:
        ```py
        >>> from transformers import AutoModelForCausalLM, AutoConfig
        >>> from peft import LoraConfig, PeftModel, get_peft_model, prepare_model_for_int8_training

        >>> model_config = AutoConfig.from_pretrained("mistralai/Mistral-7B-Instruct-v0.1")
        >>> config = XLoraConfig(
        ...     task_type="CAUSAL_LM",
        ...     hidden_size=model_config.hidden_size,
        ...     xlora_depth=4,
        ...     adapters={
        ...         "adapter_1": "./path/to/the/checkpoint/",
        ...         "adapter_2": "./path/to/the/checkpoint/",
        ...         "adapter_n": "./path/to/the/checkpoint/",
        ...     },
        ... )

        >>> model = AutoModelForCausalLM.from_pretrained(
        ...     "mistralai/Mistral-7B-Instruct-v0.1",
        ...     trust_remote_code=True,
        ...     use_flash_attention_2=False,
        ...     device_map="cuda:0",
        ...     torch_dtype=torch.bfloat16,
        ... )
        >>> model = prepare_model_for_int8_training(model)
        >>> xlora_model = get_peft_model(model, config)
        ```
    """

    def __init__(
        self,
        model: nn.Module,
        config: Union[dict[str, XLoraConfig], XLoraConfig],
        adapter_name: str,
    ) -> None:
        # a bit hacky but eh
        from peft import PeftModel

        # TODO: probably needs some more work, as some stuff is hard-coded here, subfolders not considered
        lora_model = PeftModel.from_pretrained(model, config["default"].adapters["0"], adapter_name="0")
        for key, val in config["default"].adapters.items():
            if key == "0":
                continue
            lora_model.load_adapter(val, key)

        # remove the PeftModel wrapper
        lora_model = lora_model.base_model
        # don't call super().__init__
        nn.Module.__init__(self)
        self.model = lora_model

        if isinstance(config, dict):
            conf = config[adapter_name]
        else:
            conf = config
        self.config = conf
        self.peft_config = {adapter_name: conf}

        if hasattr(model.config, "use_cache") and model.config.use_cache:
            raise ValueError("`use_cache` must be False")

        total_swapped, device, all_layers = convert_layers_to_xlora(self.model, self.config)
        n_classes = len(self.config.adapters)
        xlora_classifier = XLoraClassifier(self.model, self.config, n_classes, total_swapped, device)

        # Setup the model internal state
        self.internal_xlora_classifier = xlora_classifier

    def __getattr__(self, name: str):
        """Forward missing attributes to the wrapped module."""
        try:
            return super().__getattr__(name)  # defer to nn.Module's logic
        except AttributeError:
            return getattr(self.model, name)

    def _mark_only_adapters_as_trainable(self, model: nn.Module) -> None:
        # Handle case during init
        if not hasattr(self, "model"):
            return
        active_adapters = []
        copy = self.model.active_adapters.copy()
        for name in self.model.active_adapters:
            if not isinstance(self.model.peft_config[name], XLoraConfig):
                active_adapters.append(name)
        self.model.active_adapter = active_adapters
        if self.config.use_trainable_adapters:
            super()._mark_only_adapters_as_trainable(model)

        self.model.active_adapter = copy

    @staticmethod
    def _prepare_adapter_config(peft_config, _model_config):
        # Handle X-LoRA case
        return peft_config

    def _create_and_replace(
        self,
        lora_config,
        adapter_name,
        target,
        target_name,
        parent,
        current_key,
    ):
        # Does nothing because XLoraModel has no target modules
        pass

    @staticmethod
    def _check_target_module_exists(lora_config, key):
        # Does nothing because XLoraModel has no target modules
        return False

    def _save_pretrained_hook(
        self,
        save_directory: str,
        safe_serialization: bool = True,
        is_main_process: bool = True,
        **kwargs: Any,
    ) -> None:
        conf = self.config.__dict__.copy()

        # So that the adapters are unloadable and the user is forced to set them for from_pretrained
        conf["adapters"] = None
        if hasattr(conf, "_subfolders"):
            del conf["_subfolders"]  # It may have been added in from_pretrained
        with open(os.path.join(save_directory, "xlora_config.json"), "w") as f:
            json.dump(conf, f)

<<<<<<< HEAD
    # def forward(self, *args, **kwargs):
    #     return self.lora_model.model(*args, **kwargs)

    @contextmanager
    def _enable_peft_forward_hooks(self, *args, input_ids=None, inputs_embeds=None, **kwargs):
        # here we need some more precautions to ensure that the LoRA adapters are disabled
        base_model_outputs = self.model(
            input_ids=input_ids, inputs_embeds=inputs_embeds, output_hidden_states=True, return_dict=True
        )
        xlora_scalings = self.internal_xlora_classifier(
            base_model_outputs, input_ids=input_ids, inputs_embeds=inputs_embeds
        )
        self._internal_xlora_scalings = xlora_scalings

        def hook(module, *args, **kwargs):
            kwargs["xlora_scalings"] = xlora_scalings
            return args, kwargs

        handles = []

        for module in self.model.modules():
            if isinstance(module, XLoRALayer):
                handle = module.register_forward_pre_hook(hook, with_kwargs=True)
                handles.append(handle)

        try:
            yield
        finally:
            for handle in handles:
                handle.remove()
=======
        if safe_serialization:
            # https://github.com/huggingface/peft/blob/main/src/peft/peft_model.py#L223
            if is_main_process and safe_serialization:
                save_model(
                    self.internal_xlora_classifier, os.path.join(save_directory, "xlora_classifier.safetensors")
                )
        elif is_main_process:
            state_dict = self.internal_xlora_classifier.state_dict()
            torch.save(state_dict, os.path.join(save_directory, "xlora_classifier.pt"))

    def forward(self, *args, **kwargs):
        return self.lora_model.model(*args, **kwargs)
>>>>>>> b888a69f

    def set_topk_lora(self, value: Optional[int]):
        """
        Sparsely select the specified top_k LoRA experts instead of the default dense method. Set to None to use dense.
        This is reflected in the config.
        """
        classifier: XLoraClassifier = self.internal_xlora_classifier  # type: ignore
        classifier.config.top_k_lora = value

    def set_global_scaling_weight(self, weight: float):
        """
        Set the global LoRA weight, a scalar to multiply the output of each LoRA adapter by. This is by default 1. This
        is reflected in the config.
        """
        classifier: XLoraClassifier = self.internal_xlora_classifier  # type: ignore
        classifier.config.global_scaling_weight = weight

    def get_global_scaling_weight(self) -> float:
        """
        Get the global LoRA weight.
        """
        classifier: XLoraClassifier = self.internal_xlora_classifier  # type: ignore
        return classifier.config.global_scaling_weight

    def get_latest_scalings(self) -> Optional[torch.Tensor]:
        """
        Returns the latest scalings prediction, or None if no scalings have been predicted. The tensor is of shape
        (batch_size, seq_len, n_layers, n_classes).
        """
        return self._internal_xlora_scalings

    def get_scalings_log(self) -> List[torch.Tensor]:
        """
        Returns a shallow (only copying the list itself not the tensors) copy of the list containing the scalings log.
        Editing the list does not change the underlying log. The tensors are of shape (batch_size, seq_len, n_layers,
        n_classes). The seq_len dim may vary with input dimension.
        """
        classifier: XLoraClassifier = self.internal_xlora_classifier  # type: ignore
        return classifier.log_scalings.copy()

    def enable_scalings_logging(self):
        """
        Enable scalings logging.
        """
        classifier: XLoraClassifier = self.internal_xlora_classifier  # type: ignore
        classifier.scalings_logging = True

    def disable_scalings_logging(self):
        """
        Disable scalings logging, without clearing the log.
        """
        classifier: XLoraClassifier = self.internal_xlora_classifier  # type: ignore
        classifier.scalings_logging = False

    def clear_scalings_log(self):
        """
        Clear the scalings log.
        """
        classifier: XLoraClassifier = self.internal_xlora_classifier  # type: ignore
        classifier.log_scalings.clear()

    def get_bucketed_scalings_log(self) -> dict[int, tuple[list[int], list[torch.Tensor]]]:
        """
        Returns bucketed scalings, bucketed by seq_len. Each value consists of the positions (the first) and the
        associated tensors. The positions are paired with the associated tensors and give the position in the scaling
        log.
        """
        classifier: XLoraClassifier = self.internal_xlora_classifier  # type: ignore
        return classifier._get_bucketed_scalings()

    def set_use_trainable_adapters(self, use_trainable_adapters: bool):
        """
        Set the adapters to trainable or not trainable.

        This is reflected in the config.
        """
        for name, param in self.named_parameters():
            if "lora_" in name:
                param.requires_grad = use_trainable_adapters

        self.config.use_trainable_adapters = use_trainable_adapters

    def get_use_trainable_adapters(self) -> bool:
        """
        Get the trainable or not trainable state of the adapters.
        """
        return self.config.use_trainable_adapters<|MERGE_RESOLUTION|>--- conflicted
+++ resolved
@@ -211,7 +211,16 @@
         with open(os.path.join(save_directory, "xlora_config.json"), "w") as f:
             json.dump(conf, f)
 
-<<<<<<< HEAD
+        if safe_serialization:
+            # https://github.com/huggingface/peft/blob/main/src/peft/peft_model.py#L223
+            if is_main_process and safe_serialization:
+                save_model(
+                    self.internal_xlora_classifier, os.path.join(save_directory, "xlora_classifier.safetensors")
+                )
+        elif is_main_process:
+            state_dict = self.internal_xlora_classifier.state_dict()
+            torch.save(state_dict, os.path.join(save_directory, "xlora_classifier.pt"))
+
     # def forward(self, *args, **kwargs):
     #     return self.lora_model.model(*args, **kwargs)
 
@@ -242,20 +251,6 @@
         finally:
             for handle in handles:
                 handle.remove()
-=======
-        if safe_serialization:
-            # https://github.com/huggingface/peft/blob/main/src/peft/peft_model.py#L223
-            if is_main_process and safe_serialization:
-                save_model(
-                    self.internal_xlora_classifier, os.path.join(save_directory, "xlora_classifier.safetensors")
-                )
-        elif is_main_process:
-            state_dict = self.internal_xlora_classifier.state_dict()
-            torch.save(state_dict, os.path.join(save_directory, "xlora_classifier.pt"))
-
-    def forward(self, *args, **kwargs):
-        return self.lora_model.model(*args, **kwargs)
->>>>>>> b888a69f
 
     def set_topk_lora(self, value: Optional[int]):
         """
